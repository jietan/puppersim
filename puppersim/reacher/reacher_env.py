<<<<<<< HEAD
import random
=======
import pybullet
import puppersim.data as pd
from pybullet_utils import bullet_client
from puppersim.reacher import reacher_kinematics
from puppersim.reacher import reacher_robot_utils
import time
>>>>>>> c05d7166
import math
import time
from sys import platform
import os

import numpy as np
import gym
import pybullet
from pybullet_utils import bullet_client

from pupper_hardware_interface import interface
import puppersim.data as pd
from puppersim.reacher import reacher_kinematics
from serial.tools import list_ports
<<<<<<< HEAD
=======
import os
>>>>>>> c05d7166

KP = 4.0
KD = 4.0
MAX_CURRENT = 4.0


class ReacherEnv(gym.Env):
    def __init__(
        self,
        run_on_robot=False,
        render=False,
        torque_control=True,
        torque_penalty=0.0,
        render_meshes=False,
        leg_index=3,
    ):
        if torque_control:
            self._motor_control = pybullet.TORQUE_CONTROL
            self.action_space = gym.spaces.Box(
                np.array([-0.1, -0.1, -0.1]),
                np.array([0.1, 0.1, 0.1]),
                dtype=np.float32,
            )
        else:
            self._motor_control = pybullet.POSITION_CONTROL
            self.action_space = gym.spaces.Box(
                np.array([-0.9 * math.pi, -0.8 * math.pi, -math.pi]),
                np.array([0.9 * math.pi, 0.8 * math.pi, math.pi]),
                dtype=np.float32,
            )

        self._leg_index = leg_index
        self.torque_penalty = torque_penalty
        self._run_on_robot = run_on_robot

        if self._run_on_robot:
            serial_port = reacher_robot_utils.get_serial_port()
            self._hardware_interface = interface.Interface(serial_port)
            time.sleep(0.25)
            self._hardware_interface.set_joint_space_parameters(
                kp=KP, kd=KD, max_current=MAX_CURRENT
            )
        else:
            if render:
                self._bullet_client = bullet_client.BulletClient(
                    connection_mode=pybullet.GUI
                )
                self._bullet_client.configureDebugVisualizer(
                    self._bullet_client.COV_ENABLE_GUI, 0
                )
                self._bullet_client.resetDebugVisualizerCamera(
                    cameraDistance=0.3,
                    cameraYaw=-134,
                    cameraPitch=-30,
                    cameraTargetPosition=[0, 0, 0.1],
                )
            else:
                self._bullet_client = bullet_client.BulletClient(
                    connection_mode=pybullet.DIRECT
                )

        if render_meshes:
            self.urdf_filename = "pupper_arm.urdf"
        else:
            self.urdf_filename = "pupper_arm_no_mesh.urdf"

        obs_shape = self.reset().shape
        # note: don't try to normalize the observation space...
        self.observation_space = gym.spaces.Box(
            low=np.ones(obs_shape) * -np.inf, high=np.ones(obs_shape) * np.inf
        )

    def reset(self):
        # new random target
        target_angles = np.random.uniform(-0.5 * math.pi, 0.5 * math.pi, 3)
        self.target = reacher_kinematics.calculate_forward_kinematics_robot(
            target_angles
        )

        if self._run_on_robot:
            reacher_robot_utils.blocking_move(
                self._hardware_interface, goal=np.zeros(3), traverse_time=2.0
            )
            obs = self._get_obs_on_robot()
        else:
            self._bullet_client.resetSimulation()
            URDF_PATH = os.path.join(pd.getDataPath(), self.urdf_filename)
            self.robot_id = self._bullet_client.loadURDF(URDF_PATH, useFixedBase=True)
            self._bullet_client.setGravity(0, 0, -9.8)
            self.num_joints = self._bullet_client.getNumJoints(self.robot_id)
            for joint_id in range(self.num_joints):
                # Disables the default motors in PyBullet.
                self._bullet_client.setJointMotorControl2(
                    bodyIndex=self.robot_id,
                    jointIndex=joint_id,
                    controlMode=self._bullet_client.POSITION_CONTROL,
                    targetVelocity=0,
                    force=0,
                )
            self._target_visual_shape = self._bullet_client.createVisualShape(
                self._bullet_client.GEOM_SPHERE, radius=0.015
            )
            self._target_visualization = self._bullet_client.createMultiBody(
                baseVisualShapeIndex=self._target_visual_shape, basePosition=self.target
            )
            obs = self._get_obs()
        return obs

    def setTarget(self, target):
        self.target = target

    def calculateInverseKinematics(self, target_pos):
        # compute end effector pos in cartesian cords given angles
        end_effector_link_id = self._get_end_effector_link_id()
        inverse_kinematics = self._bullet_client.calculateInverseKinematics(
            self.robot_id, end_effector_link_id, target_pos
        )

        return inverse_kinematics

    def _apply_actions(self, actions):
        for joint_id, action in zip(range(self.num_joints), actions):
            joint_velocity = self._bullet_client.getJointState(self.robot_id, joint_id)[
                1
            ]
            joint_pos = self._bullet_client.getJointState(self.robot_id, joint_id)[0]
            if self._motor_control == pybullet.POSITION_CONTROL:
                self._bullet_client.setJointMotorControl2(
                    bodyIndex=self.robot_id,
                    jointIndex=joint_id,
                    controlMode=self._motor_control,
                    targetPosition=action,
                    maxVelocity=1,
                )
            else:
                self._bullet_client.setJointMotorControl2(
                    bodyIndex=self.robot_id,
                    jointIndex=joint_id,
                    controlMode=self._motor_control,
                    force=action,
                )

    def _apply_actions_on_robot(self, actions):
        full_actions = np.zeros([3, 4])
        full_actions[:, self._leg_index] = np.reshape(actions, 3)

        self._hardware_interface.set_joint_space_parameters(
            kp=KP, kd=KD, max_current=MAX_CURRENT
        )
        self._hardware_interface.set_actuator_postions(np.array(full_actions))

    def render(self, *args, **kwargs):
        # here for gym compatability
        pass

    def _get_obs(self):
        joint_states = self._bullet_client.getJointStates(
            self.robot_id, list(range(self.num_joints))
        )
        joint_angles = [joint_data[0] for joint_data in joint_states][0:3]
        joint_velocities = [joint_data[1] for joint_data in joint_states][0:3]
        return np.concatenate(
            [
                np.cos(joint_angles),
                np.sin(joint_angles),
                self.target,
                self._get_vector_from_end_effector_to_goal(),
                # keep velocities in reasonable range
                np.array(joint_velocities) / 20.0,
            ]
        )

    def _get_obs_on_robot(self):
        self._hardware_interface.read_incoming_data()
        self._robot_state = self._hardware_interface.robot_state
        joint_angles = self._robot_state.position[
            self._leg_index * 3 : self._leg_index * 3 + 3
        ]
        joint_velocities = self._robot_state.velocity[
            self._leg_index * 3 : self._leg_index * 3 + 3
        ]

        return np.concatenate(
            [
                np.cos(joint_angles),
                np.sin(joint_angles),
                self.target,
                self._get_vector_from_end_effector_to_goal(),
                # keep velocities in reasonable range
                np.array(joint_velocities) / 20.0,
            ]
        )

    def step(self, actions):
        if self._run_on_robot:
            self._apply_actions_on_robot(actions)
            ob = self._get_obs_on_robot()
        else:
            self._apply_actions(actions)
            ob = self._get_obs()
            self._bullet_client.stepSimulation()

        torques = []
        for joint_id, action in zip(range(self.num_joints), actions):
            if self._motor_control == pybullet.POSITION_CONTROL:
                torques.append(
                    self._bullet_client.getJointState(self.robot_id, joint_id)[3]
                )
            else:
                torques.append(action)
        reward_dist = -np.linalg.norm(self._get_vector_from_end_effector_to_goal())
        reward_ctrl = -self.torque_penalty * np.linalg.norm(torques)
        reward = reward_dist + reward_ctrl

        done = False
        return ob, reward, done, {}

    def _get_end_effector_link_id(self):
        for joint_id in range(self.num_joints):
            joint_name = self._bullet_client.getJointInfo(self.robot_id, joint_id)[1]
            if joint_name.decode("UTF-8") == "leftFrontToe":
                return joint_id
        raise ValueError("leftFrontToe not found")

    def _get_vector_from_end_effector_to_goal(self):
        if self._run_on_robot:
            joint_angles = self._robot_state.position[
                self._leg_index * 3 : self._leg_index * 3 + 3
            ]
            end_effector_pos = reacher_kinematics.calculate_forward_kinematics_robot(
                joint_angles
            )
        else:
            end_effector_link_id = self._get_end_effector_link_id()
            end_effector_pos = self._bullet_client.getLinkState(
                bodyUniqueId=self.robot_id,
                linkIndex=end_effector_link_id,
                computeForwardKinematics=1,
            )[0]
        return np.array(end_effector_pos) - np.array(self.target)

<<<<<<< HEAD
    def shutdown(self):
        # TODO: Added this function to attempt to gracefully close
        # the serial connection to the Teensy so that the robot
        # does not jerk, but it doesn't actually work
        self._hardware_interface.serial_handle.close()
=======
  def __init__(
      self,
      run_on_robot=False,
      render=False,
      render_meshes=False,
      leg_index=3,
  ):
    self.action_space = gym.spaces.Box(
        np.array([-2 * math.pi, -1.5 * math.pi, -1.0 * math.pi]),
        np.array([2 * math.pi, 1.5 * math.pi, 1.0 * math.pi]),
        dtype=np.float32)
    self.observation_space = gym.spaces.Box(
        # np.array([-1, -1, -1, -1, -1, -1, 0.05, 0.05, 0.05, -0.3, -0.3, -0.3]),
        # np.array([1, 1, 1, 1, 1, 1, 0.1, 0.1, 0.1, 0.3, 0.3, 0.3]),
        # observation space range for target
        np.array([-0.1, -0.1, 0.05]),
        np.array([0.1, 0.1, 0.15]),
        dtype=np.float32)
    self._leg_index = leg_index

    self.target = np.array([0, 0, 0.1])

    self._run_on_robot = run_on_robot
    if self._run_on_robot:
      serial_port = reacher_robot_utils.get_serial_port()
      self._hardware_interface = interface.Interface(serial_port)
      time.sleep(0.25)
      self._hardware_interface.set_joint_space_parameters(
          kp=KP, kd=KD, max_current=MAX_CURRENT)
    else:
      if render:
        self._bullet_client = bullet_client.BulletClient(
            connection_mode=pybullet.GUI)
        self._bullet_client.configureDebugVisualizer(
            self._bullet_client.COV_ENABLE_GUI, 0)
        self._bullet_client.resetDebugVisualizerCamera(
            cameraDistance=0.3,
            cameraYaw=-134,
            cameraPitch=-30,
            cameraTargetPosition=[0, 0, 0.1])
      else:
        self._bullet_client = bullet_client.BulletClient(
            connection_mode=pybullet.DIRECT)

    if render_meshes:
      self.urdf_filename = "pupper_arm.urdf"
    else:
      self.urdf_filename = "pupper_arm_no_mesh.urdf"

  def reset(self, target=None):
    self.target = target if target is not None else np.array([0.00, 0.00, 0.1])

    if self._run_on_robot:
      reacher_robot_utils.blocking_move(self._hardware_interface,
                                        goal=np.zeros(3),
                                        traverse_time=2.0)
      obs =  self._get_obs_on_robot()
    else:
      self._bullet_client.resetSimulation()
      URDF_PATH = os.path.join(pd.getDataPath(), self.urdf_filename)
      self.robot_id = self._bullet_client.loadURDF(URDF_PATH, useFixedBase=True)
      self._bullet_client.setGravity(0, 0, -9.8)
      self.num_joints = self._bullet_client.getNumJoints(self.robot_id)
      for joint_id in range(self.num_joints):
        # Disables the default motors in PyBullet.
        self._bullet_client.setJointMotorControl2(
            bodyIndex=self.robot_id,
            jointIndex=joint_id,
            controlMode=self._bullet_client.POSITION_CONTROL,
            targetVelocity=0,
            force=0)

      # self.target = np.random.uniform(0.05, 0.10, 3)
      # Target position: xy range of -0.1 to 0.1. z range of 0.05 to 0.15.
      # self.target = np.concatenate([np.random.uniform(-0.1, 0.1, 2), np.random.uniform(0.05, 0.15, 1)])

      # possible_targets = []
      # possible_targets.append(np.array([-0.07, -0.07, 0.07]))
      # possible_targets.append(np.array([0.07, 0.07, 0.07]))
      # possible_targets.append(np.array([-0.07, 0.07, 0.07]))
      # possible_targets.append(np.array([0.07, -0.07, 0.07]))
      # self.target = random.choice(possible_targets)

      # target_angles = np.random.uniform(-0.5*math.pi, 0.5*math.pi, 3)
      # self.target = reacher_kinematics.calculate_forward_kinematics_robot(target_angles)

      self._target_visual_shape = self._bullet_client.createVisualShape(
          self._bullet_client.GEOM_SPHERE, radius=0.015)
      self._target_visualization = self._bullet_client.createMultiBody(
          baseVisualShapeIndex=self._target_visual_shape,
          basePosition=self.target)

      obs = self._get_obs()

    return obs

  def setTarget(self, target):
    self.target = target

  def calculateInverseKinematics(self, target_pos):
    # compute end effector pos in cartesian cords given angles
    end_effector_link_id = self._get_end_effector_link_id()
    inverse_kinematics = self._bullet_client.calculateInverseKinematics(
        self.robot_id, end_effector_link_id, target_pos)

    return inverse_kinematics

  def _apply_actions(self, actions):
    for joint_id, action in zip(range(self.num_joints), actions):
      # Disables the default motors in PyBullet.
      self._bullet_client.setJointMotorControl2(
          bodyIndex=self.robot_id,
          jointIndex=joint_id,
          controlMode=pybullet.POSITION_CONTROL,
          targetPosition=action,
          maxVelocity=1000,
          positionGain=0.3)

  def _apply_actions_on_robot(self, actions):
    full_actions = np.zeros([3, 4])
    full_actions[:, self._leg_index] = np.reshape(actions, 3)

    self._hardware_interface.set_joint_space_parameters(kp=KP,
                                                        kd=KD,
                                                        max_current=MAX_CURRENT)
    self._hardware_interface.set_actuator_postions(np.array(full_actions))

  def _get_obs(self):
    joint_states = self._bullet_client.getJointStates(
        self.robot_id, list(range(self.num_joints)))
    joint_angles = [joint_data[0] for joint_data in joint_states][0:3]
    joint_velocities = [joint_data[1] for joint_data in joint_states][0:3]
    return np.concatenate([
        # np.cos(joint_angles),
        # np.sin(joint_angles),
        self.target,
        # joint_velocities,
        # self._get_vector_from_end_effector_to_goal(),
    ])

  def _get_obs_on_robot(self):
    self._hardware_interface.read_incoming_data()
    self._robot_state = self._hardware_interface.robot_state
    joint_angles = self._robot_state.position[self._leg_index *
                                              3:self._leg_index * 3 + 3]
    joint_velocities = self._robot_state.velocity[self._leg_index *
                                                  3:self._leg_index * 3 + 3]
    np.set_printoptions(precision=2)
    return np.concatenate([
        # np.cos(joint_angles),
        # np.sin(joint_angles),
        self.target,
        # joint_velocities,
        # self._get_vector_from_end_effector_to_goal(),
    ])

  def step(self, actions):

    if self._run_on_robot:
      self._apply_actions_on_robot(actions)
      ob = self._get_obs_on_robot()
    else:
      self._apply_actions(actions)
      ob = self._get_obs()
      self._bullet_client.stepSimulation()

    reward_dist = -np.linalg.norm(
        self._get_vector_from_end_effector_to_goal())**2
    reward_ctrl = 0
    reward = reward_dist + reward_ctrl

    done = False

    return ob, reward, done, {}

  def _get_end_effector_link_id(self):
    for joint_id in range(self.num_joints):
      joint_name = self._bullet_client.getJointInfo(self.robot_id, joint_id)[1]
      if joint_name.decode("UTF-8") == "leftFrontToe":
        return joint_id
    raise ValueError("leftFrontToe not found")

  def _get_vector_from_end_effector_to_goal(self):
    if self._run_on_robot:
      joint_angles = self._robot_state.position[self._leg_index*3: self._leg_index*3+3]
      end_effector_pos = reacher_kinematics.calculate_forward_kinematics_robot(
          joint_angles)
    else:
      end_effector_link_id = self._get_end_effector_link_id()
      end_effector_pos = self._bullet_client.getLinkState(
          bodyUniqueId=self.robot_id,
          linkIndex=end_effector_link_id,
          computeForwardKinematics=1)[0]
      # print("end effector: ", end_effector_pos)
    return np.array(end_effector_pos) - np.array(self.target)

  def shutdown(self):
    # TODO: Added this function to attempt to gracefully close
    # the serial connection to the Teensy so that the robot
    # does not jerk, but it doesn't actually work
    self._hardware_interface.serial_handle.close()
>>>>>>> c05d7166
<|MERGE_RESOLUTION|>--- conflicted
+++ resolved
@@ -1,13 +1,4 @@
-<<<<<<< HEAD
 import random
-=======
-import pybullet
-import puppersim.data as pd
-from pybullet_utils import bullet_client
-from puppersim.reacher import reacher_kinematics
-from puppersim.reacher import reacher_robot_utils
-import time
->>>>>>> c05d7166
 import math
 import time
 from sys import platform
@@ -22,10 +13,6 @@
 import puppersim.data as pd
 from puppersim.reacher import reacher_kinematics
 from serial.tools import list_ports
-<<<<<<< HEAD
-=======
-import os
->>>>>>> c05d7166
 
 KP = 4.0
 KD = 4.0
@@ -267,212 +254,8 @@
             )[0]
         return np.array(end_effector_pos) - np.array(self.target)
 
-<<<<<<< HEAD
-    def shutdown(self):
-        # TODO: Added this function to attempt to gracefully close
-        # the serial connection to the Teensy so that the robot
-        # does not jerk, but it doesn't actually work
-        self._hardware_interface.serial_handle.close()
-=======
-  def __init__(
-      self,
-      run_on_robot=False,
-      render=False,
-      render_meshes=False,
-      leg_index=3,
-  ):
-    self.action_space = gym.spaces.Box(
-        np.array([-2 * math.pi, -1.5 * math.pi, -1.0 * math.pi]),
-        np.array([2 * math.pi, 1.5 * math.pi, 1.0 * math.pi]),
-        dtype=np.float32)
-    self.observation_space = gym.spaces.Box(
-        # np.array([-1, -1, -1, -1, -1, -1, 0.05, 0.05, 0.05, -0.3, -0.3, -0.3]),
-        # np.array([1, 1, 1, 1, 1, 1, 0.1, 0.1, 0.1, 0.3, 0.3, 0.3]),
-        # observation space range for target
-        np.array([-0.1, -0.1, 0.05]),
-        np.array([0.1, 0.1, 0.15]),
-        dtype=np.float32)
-    self._leg_index = leg_index
-
-    self.target = np.array([0, 0, 0.1])
-
-    self._run_on_robot = run_on_robot
-    if self._run_on_robot:
-      serial_port = reacher_robot_utils.get_serial_port()
-      self._hardware_interface = interface.Interface(serial_port)
-      time.sleep(0.25)
-      self._hardware_interface.set_joint_space_parameters(
-          kp=KP, kd=KD, max_current=MAX_CURRENT)
-    else:
-      if render:
-        self._bullet_client = bullet_client.BulletClient(
-            connection_mode=pybullet.GUI)
-        self._bullet_client.configureDebugVisualizer(
-            self._bullet_client.COV_ENABLE_GUI, 0)
-        self._bullet_client.resetDebugVisualizerCamera(
-            cameraDistance=0.3,
-            cameraYaw=-134,
-            cameraPitch=-30,
-            cameraTargetPosition=[0, 0, 0.1])
-      else:
-        self._bullet_client = bullet_client.BulletClient(
-            connection_mode=pybullet.DIRECT)
-
-    if render_meshes:
-      self.urdf_filename = "pupper_arm.urdf"
-    else:
-      self.urdf_filename = "pupper_arm_no_mesh.urdf"
-
-  def reset(self, target=None):
-    self.target = target if target is not None else np.array([0.00, 0.00, 0.1])
-
-    if self._run_on_robot:
-      reacher_robot_utils.blocking_move(self._hardware_interface,
-                                        goal=np.zeros(3),
-                                        traverse_time=2.0)
-      obs =  self._get_obs_on_robot()
-    else:
-      self._bullet_client.resetSimulation()
-      URDF_PATH = os.path.join(pd.getDataPath(), self.urdf_filename)
-      self.robot_id = self._bullet_client.loadURDF(URDF_PATH, useFixedBase=True)
-      self._bullet_client.setGravity(0, 0, -9.8)
-      self.num_joints = self._bullet_client.getNumJoints(self.robot_id)
-      for joint_id in range(self.num_joints):
-        # Disables the default motors in PyBullet.
-        self._bullet_client.setJointMotorControl2(
-            bodyIndex=self.robot_id,
-            jointIndex=joint_id,
-            controlMode=self._bullet_client.POSITION_CONTROL,
-            targetVelocity=0,
-            force=0)
-
-      # self.target = np.random.uniform(0.05, 0.10, 3)
-      # Target position: xy range of -0.1 to 0.1. z range of 0.05 to 0.15.
-      # self.target = np.concatenate([np.random.uniform(-0.1, 0.1, 2), np.random.uniform(0.05, 0.15, 1)])
-
-      # possible_targets = []
-      # possible_targets.append(np.array([-0.07, -0.07, 0.07]))
-      # possible_targets.append(np.array([0.07, 0.07, 0.07]))
-      # possible_targets.append(np.array([-0.07, 0.07, 0.07]))
-      # possible_targets.append(np.array([0.07, -0.07, 0.07]))
-      # self.target = random.choice(possible_targets)
-
-      # target_angles = np.random.uniform(-0.5*math.pi, 0.5*math.pi, 3)
-      # self.target = reacher_kinematics.calculate_forward_kinematics_robot(target_angles)
-
-      self._target_visual_shape = self._bullet_client.createVisualShape(
-          self._bullet_client.GEOM_SPHERE, radius=0.015)
-      self._target_visualization = self._bullet_client.createMultiBody(
-          baseVisualShapeIndex=self._target_visual_shape,
-          basePosition=self.target)
-
-      obs = self._get_obs()
-
-    return obs
-
-  def setTarget(self, target):
-    self.target = target
-
-  def calculateInverseKinematics(self, target_pos):
-    # compute end effector pos in cartesian cords given angles
-    end_effector_link_id = self._get_end_effector_link_id()
-    inverse_kinematics = self._bullet_client.calculateInverseKinematics(
-        self.robot_id, end_effector_link_id, target_pos)
-
-    return inverse_kinematics
-
-  def _apply_actions(self, actions):
-    for joint_id, action in zip(range(self.num_joints), actions):
-      # Disables the default motors in PyBullet.
-      self._bullet_client.setJointMotorControl2(
-          bodyIndex=self.robot_id,
-          jointIndex=joint_id,
-          controlMode=pybullet.POSITION_CONTROL,
-          targetPosition=action,
-          maxVelocity=1000,
-          positionGain=0.3)
-
-  def _apply_actions_on_robot(self, actions):
-    full_actions = np.zeros([3, 4])
-    full_actions[:, self._leg_index] = np.reshape(actions, 3)
-
-    self._hardware_interface.set_joint_space_parameters(kp=KP,
-                                                        kd=KD,
-                                                        max_current=MAX_CURRENT)
-    self._hardware_interface.set_actuator_postions(np.array(full_actions))
-
-  def _get_obs(self):
-    joint_states = self._bullet_client.getJointStates(
-        self.robot_id, list(range(self.num_joints)))
-    joint_angles = [joint_data[0] for joint_data in joint_states][0:3]
-    joint_velocities = [joint_data[1] for joint_data in joint_states][0:3]
-    return np.concatenate([
-        # np.cos(joint_angles),
-        # np.sin(joint_angles),
-        self.target,
-        # joint_velocities,
-        # self._get_vector_from_end_effector_to_goal(),
-    ])
-
-  def _get_obs_on_robot(self):
-    self._hardware_interface.read_incoming_data()
-    self._robot_state = self._hardware_interface.robot_state
-    joint_angles = self._robot_state.position[self._leg_index *
-                                              3:self._leg_index * 3 + 3]
-    joint_velocities = self._robot_state.velocity[self._leg_index *
-                                                  3:self._leg_index * 3 + 3]
-    np.set_printoptions(precision=2)
-    return np.concatenate([
-        # np.cos(joint_angles),
-        # np.sin(joint_angles),
-        self.target,
-        # joint_velocities,
-        # self._get_vector_from_end_effector_to_goal(),
-    ])
-
-  def step(self, actions):
-
-    if self._run_on_robot:
-      self._apply_actions_on_robot(actions)
-      ob = self._get_obs_on_robot()
-    else:
-      self._apply_actions(actions)
-      ob = self._get_obs()
-      self._bullet_client.stepSimulation()
-
-    reward_dist = -np.linalg.norm(
-        self._get_vector_from_end_effector_to_goal())**2
-    reward_ctrl = 0
-    reward = reward_dist + reward_ctrl
-
-    done = False
-
-    return ob, reward, done, {}
-
-  def _get_end_effector_link_id(self):
-    for joint_id in range(self.num_joints):
-      joint_name = self._bullet_client.getJointInfo(self.robot_id, joint_id)[1]
-      if joint_name.decode("UTF-8") == "leftFrontToe":
-        return joint_id
-    raise ValueError("leftFrontToe not found")
-
-  def _get_vector_from_end_effector_to_goal(self):
-    if self._run_on_robot:
-      joint_angles = self._robot_state.position[self._leg_index*3: self._leg_index*3+3]
-      end_effector_pos = reacher_kinematics.calculate_forward_kinematics_robot(
-          joint_angles)
-    else:
-      end_effector_link_id = self._get_end_effector_link_id()
-      end_effector_pos = self._bullet_client.getLinkState(
-          bodyUniqueId=self.robot_id,
-          linkIndex=end_effector_link_id,
-          computeForwardKinematics=1)[0]
-      # print("end effector: ", end_effector_pos)
-    return np.array(end_effector_pos) - np.array(self.target)
-
   def shutdown(self):
     # TODO: Added this function to attempt to gracefully close
     # the serial connection to the Teensy so that the robot
     # does not jerk, but it doesn't actually work
-    self._hardware_interface.serial_handle.close()
->>>>>>> c05d7166
+    self._hardware_interface.serial_handle.close()